% fooof_get_model() - Return the model fit values from a FOOOF object
%
% Usage:
%   >> model_fit = fooof_get_model(fm)
%
% Inputs:
%   fm              = FOOOF object
%
% Outputs:
%   model_fit       = model results, in  a struct, including:
%       model_fit.freqs
%       model_fit.power_spectrum
%       model_fit.fooofed_spectrum
%       model_fit.ap_fit
%
% Notes
<<<<<<< HEAD
%   This function is mostly an internal function, but can be called
%     directly by the user if you are interacting with FOOOF objects
%     directly.
=======
%   This function is mostly an internal function.
%     It can be called directly by the user if you are interacting with FOOOF objects directly.
>>>>>>> ec5f59d2

function model_fit = fooof_get_model(fm)

    model_fit = struct();

    model_fit.freqs = double(py.array.array('d',fm.freqs));
    model_fit.power_spectrum = double(py.array.array('d', fm.power_spectrum));
    model_fit.fooofed_spectrum = double(py.array.array('d', fm.fooofed_spectrum_));
    model_fit.ap_fit = double(py.array.array('d', py.getattr(fm, '_ap_fit')));<|MERGE_RESOLUTION|>--- conflicted
+++ resolved
@@ -14,14 +14,8 @@
 %       model_fit.ap_fit
 %
 % Notes
-<<<<<<< HEAD
-%   This function is mostly an internal function, but can be called
-%     directly by the user if you are interacting with FOOOF objects
-%     directly.
-=======
 %   This function is mostly an internal function.
 %     It can be called directly by the user if you are interacting with FOOOF objects directly.
->>>>>>> ec5f59d2
 
 function model_fit = fooof_get_model(fm)
 
