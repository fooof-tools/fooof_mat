--- conflicted
+++ resolved
@@ -14,11 +14,7 @@
 
     % Set the version number of the matlab wrapper
     %   Note: this is where version is defined for this wrapper
-<<<<<<< HEAD
     fooof_wrapper_version = "1.0.0";
-=======
-    fooof_wrapper_version = "0.1.0";
->>>>>>> ec5f59d2
 
     % Display versions
     disp('Current version of FOOOF:     ' + fooof_py_version)
