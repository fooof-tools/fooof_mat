--- conflicted
+++ resolved
@@ -14,11 +14,7 @@
 %       settings.peak_threshold
 %       settings.aperiodic_mode
 %       settings.verbose
-<<<<<<< HEAD
-%   return_model    = boolean of whether to return actual model, optional
-=======
 %   return_model    = boolean of whether to return the FOOOF model fit, optional
->>>>>>> ec5f59d2
 %
 % Outputs:
 %   fooof_results   = fooof model ouputs, in a struct, including:
@@ -34,15 +30,9 @@
 %            fooof_results.ap_fit
 %
 % Notes
-<<<<<<< HEAD
-%   Not all settings need to be set. Any settings that are not
-%     provided as set to default values. To run with all defaults,
-%     input settings as an empty struct.
-=======
 %   Not all settings need to be defined by the user.
 %     Any settings that are not provided are set to default values.
 %     To run with all defaults, input settings as an empty struct.
->>>>>>> ec5f59d2
 
 function fooof_results = fooof(freqs, power_spectrum, f_range, settings, return_model)
 
@@ -73,11 +63,7 @@
     %   This will default to not return model, if variable not set
     if exist('return_model', 'var') && return_model
 
-<<<<<<< HEAD
-        % Get the model, and add outputs to foof_results
-=======
         % Get the model, and add outputs to fooof_results
->>>>>>> ec5f59d2
         model_out = fooof_get_model(fm);
         for field = fieldnames(model_out)'
             fooof_results.(field{1}) = model_out.(field{1});
