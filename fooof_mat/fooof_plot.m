% fooof_plot() - plot a FOOOF model output
%
% Usage:
%   >> fooof_plot(fooof_results)
%
% Inputs:
%   fooof_results   = struct of fooof results
%                       Note: must contain FOOOF model, not just results
%   log_freqs       = boolean, whether to log frequency axis
%                       Note: this argument is optional, defaults to false
%

function fooof_plot(fooof_results, log_freqs)

    %% Data Checking

    if ~isfield(fooof_results, 'freqs')
       error('FOOOF results struct does not contain model output.')
    end

    %% Set Up

    if exist('log_freqs', 'var') && log_freqs
        plt_freqs = log10(fooof_results.freqs);
    else
        plt_freqs = fooof_results.freqs;
    end

    % Plot settings
    lw = 2.5;

<<<<<<< HEAD
    %% Create the Plots
=======
    %% Create the plots
>>>>>>> ec5f59d2

    figure()
    hold on

    % Plot the original data
    data = plot(plt_freqs, fooof_results.power_spectrum, 'black');

    % Plot the full model fit
    model = plot(plt_freqs, fooof_results.fooofed_spectrum, 'red');

<<<<<<< HEAD

    % Plot the aperiodic fit
    ap_fit = plot(plt_freqs, fooof_results.ap_fit, 'b--');

    %% Plot Settings
=======
    % Plot the background fit
    bg_fit = plot(plt_freqs, fooof_results.bg_fit, 'b--');

    %% Plot settings
>>>>>>> ec5f59d2

    % Apply general plot settings
    for plt = [data, model, ap_fit]
        set(plt, 'LineWidth', lw);

    % Set alpha value for model - in a wonky way, because Matlab
    %   Note: the '4' is magical and mysterious. No idea.
    model.Color(4) = 0.5;

    grid on
    legend('Original Spectrum', 'Full Model Fit', 'Aperiodic Fit')

    hold off

end<|MERGE_RESOLUTION|>--- conflicted
+++ resolved
@@ -29,11 +29,7 @@
     % Plot settings
     lw = 2.5;
 
-<<<<<<< HEAD
-    %% Create the Plots
-=======
     %% Create the plots
->>>>>>> ec5f59d2
 
     figure()
     hold on
@@ -44,18 +40,10 @@
     % Plot the full model fit
     model = plot(plt_freqs, fooof_results.fooofed_spectrum, 'red');
 
-<<<<<<< HEAD
-
     % Plot the aperiodic fit
     ap_fit = plot(plt_freqs, fooof_results.ap_fit, 'b--');
 
     %% Plot Settings
-=======
-    % Plot the background fit
-    bg_fit = plot(plt_freqs, fooof_results.bg_fit, 'b--');
-
-    %% Plot settings
->>>>>>> ec5f59d2
 
     % Apply general plot settings
     for plt = [data, model, ap_fit]
